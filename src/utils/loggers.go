--- conflicted
+++ resolved
@@ -9,12 +9,6 @@
 package utils
 
 import (
-<<<<<<< HEAD
-	"io/ioutil"
-	"os"
-
-=======
->>>>>>> 09eb9119
 	"github.com/op/go-logging"
 	"io/ioutil"
 	"os"
