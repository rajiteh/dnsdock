/* docker.go
 *
 * Copyright (C) 2016 Alexandre ACEBEDO
 *
 * This software may be modified and distributed under the terms
 * of the MIT license.  See the LICENSE file for details.
 */

package core

import (
	"crypto/tls"
	"errors"
<<<<<<< HEAD
=======
	"github.com/aacebedo/dnsdock/src/servers"
	"github.com/aacebedo/dnsdock/src/utils"
	"github.com/docker/engine-api/client"
	"github.com/docker/engine-api/types"
	eventtypes "github.com/docker/engine-api/types/events"
	"github.com/vdemeester/docker-events"
	"golang.org/x/net/context"
>>>>>>> 09eb9119
	"net"
	"regexp"
	"strconv"
	"strings"
<<<<<<< HEAD

	"github.com/docker/engine-api/client"
	"github.com/docker/engine-api/types"
	eventtypes "github.com/docker/engine-api/types/events"
	"github.com/vdemeester/docker-events"
	"golang.org/x/net/context"

	"github.com/aacebedo/dnsdock/src/servers"
	"github.com/aacebedo/dnsdock/src/utils"
=======
>>>>>>> 09eb9119
)

// DockerManager is the entrypoint to the docker daemon
type DockerManager struct {
	config *utils.Config
	list   servers.ServiceListProvider
	client *client.Client
	cancel context.CancelFunc
}

// NewDockerManager creates a new DockerManager
func NewDockerManager(c *utils.Config, list servers.ServiceListProvider, tlsConfig *tls.Config) (*DockerManager, error) {
	defaultHeaders := map[string]string{"User-Agent": "engine-api-cli-1.0"}
	dclient, err := client.NewClient(c.DockerHost, "v1.22", nil, defaultHeaders)

	if err != nil {
		return nil, err
	}

	return &DockerManager{config: c, list: list, client: dclient}, nil
}

// Start starts the DockerManager
func (d *DockerManager) Start() error {
	ctx, cancel := context.WithCancel(context.Background())
	d.cancel = cancel
	startHandler := func(m eventtypes.Message) {
		logger.Debugf("Started container '%s'", m.ID)
		service, err := d.getService(m.ID)
		if err != nil {
			logger.Errorf("%s", err)
		} else {
			d.list.AddService(m.ID, *service)
		}
	}

	stopHandler := func(m eventtypes.Message) {
		logger.Debugf("Stopped container '%s'", m.ID)
<<<<<<< HEAD
		d.list.RemoveService(m.ID)
=======
		if !d.config.All {
			d.list.RemoveService(m.ID)
		} else {
			logger.Debugf("Stopped container '%s' not removed as --all argument is true", m.ID)
		}
>>>>>>> 09eb9119
	}

	renameHandler := func(m eventtypes.Message) {
		oldName, ok := m.Actor.Attributes["oldName"]
		name, ok2 := m.Actor.Attributes["oldName"]
		if ok && ok2 {
			logger.Debugf("Renamed container '%s' into '%s'", oldName, name)
			d.list.RemoveService(oldName)
			service, err := d.getService(m.ID)
			if err != nil {
				logger.Errorf("%s", err)
			} else {
				d.list.AddService(m.ID, *service)
			}
		}
	}

	destroyHandler := func(m eventtypes.Message) {
		logger.Debugf("Destroy container '%s'", m.ID)
		if d.config.All {
			d.list.RemoveService(m.ID)
		}
	}

	eventHandler := events.NewHandler(events.ByAction)
	eventHandler.Handle("start", startHandler)
	eventHandler.Handle("stop", stopHandler)
	eventHandler.Handle("die", stopHandler)
	eventHandler.Handle("kill", stopHandler)
	eventHandler.Handle("destroy", destroyHandler)
	eventHandler.Handle("rename", renameHandler)

	events.MonitorWithHandler(ctx, d.client, types.EventsOptions{}, eventHandler)

	containers, err := d.client.ContainerList(context.Background(), types.ContainerListOptions{})
	if err != nil {
		return errors.New("Error getting containers: " + err.Error())
	}

	for _, container := range containers {
		service, err := d.getService(container.ID)
		if err != nil {
			logger.Errorf("%s", err)
			continue
		}
		d.list.AddService(container.ID, *service)
	}

	return nil
}

// Stop stops the DockerManager
func (d *DockerManager) Stop() {
	d.cancel()
}

func (d *DockerManager) getService(id string) (*servers.Service, error) {
	desc, err := d.client.ContainerInspect(context.Background(), id)
	if err != nil {
		return nil, err
	}

	service := servers.NewService()
	service.Aliases = make([]string, 0)

	service.Image = getImageName(desc.Config.Image)
	if imageNameIsSHA(service.Image, desc.Image) {
		logger.Warningf("Warning: Can't route %s, image %s is not a tag.", id[:10], service.Image)
		service.Image = ""
	}
	service.Name = cleanContainerName(desc.Name)

	switch len(desc.NetworkSettings.Networks) {
	case 0:
		logger.Warningf("Warning, no IP address found for container '%s' ", desc.Name)
	default:
		for _, value := range desc.NetworkSettings.Networks {
			ip := net.ParseIP(value.IPAddress)
			if ip != nil {
				service.IPs = append(service.IPs, ip)
			}
		}
	}

	service = overrideFromLabels(service, desc.Config.Labels)
	service = overrideFromEnv(service, splitEnv(desc.Config.Env))
	if service == nil {
		return nil, errors.New("Skipping " + id)
	}

	if d.config.CreateAlias {
		service.Aliases = append(service.Aliases, service.Name)
	}
	return service, nil
}

func getImageName(tag string) string {
	if index := strings.LastIndex(tag, "/"); index != -1 {
		tag = tag[index+1:]
	}
	if index := strings.LastIndex(tag, ":"); index != -1 {
		tag = tag[:index]
	}
	return tag
}

func imageNameIsSHA(image, sha string) bool {
	// Hard to make a judgement on small image names.
	if len(image) < 4 {
		return false
	}
	// Image name is not HEX
	matched, _ := regexp.MatchString("^[0-9a-f]+$", image)
	if !matched {
		return false
	}
	return strings.HasPrefix(sha, image)
}

func cleanContainerName(name string) string {
	return strings.Replace(name, "/", "", -1)
}

func splitEnv(in []string) (out map[string]string) {
	out = make(map[string]string, len(in))
	for _, exp := range in {
		parts := strings.SplitN(exp, "=", 2)
		var value string
		if len(parts) > 1 {
			value = strings.Trim(parts[1], " ") // trim just in case
		}
		out[strings.Trim(parts[0], " ")] = value
	}
	return
}

func overrideFromLabels(in *servers.Service, labels map[string]string) (out *servers.Service) {
	var region string
	for k, v := range labels {
		if k == "com.dnsdock.ignore" {
			return nil
		}

		if k == "com.dnsdock.alias" {
			in.Aliases = strings.Split(v, ",")
		}

		if k == "com.dnsdock.name" {
			in.Name = v
		}

		if k == "com.dnsdock.tags" {
			if len(v) == 0 {
				in.Name = ""
			} else {
				in.Name = strings.Split(v, ",")[0]
			}
		}

		if k == "com.dnsdock.image" {
			in.Image = v
		}

		if k == "com.dnsdock.ttl" {
			if ttl, err := strconv.Atoi(v); err == nil {
				in.TTL = ttl
			}
		}

		if k == "com.dnsdock.region" {
			region = v
		}

		if k == "com.dnsdock.ip_addr" {
			ipAddr := net.ParseIP(v)
			if ipAddr != nil {
				in.IPs = in.IPs[:0]
				in.IPs = append(in.IPs, ipAddr)
			}
		}

		if k == "com.dnsdock.prefix" {
			addrs := make([]net.IP, 0)
			for _, value := range in.IPs {
				if strings.HasPrefix(value.String(), v) {
					addrs = append(addrs, value)
				}
			}
<<<<<<< HEAD
			if len(addrs) == 0 {
				logger.Warningf("The prefix '%s' didn't match any IP addresses of service '%s', the service will be ignored", v, in.Name)
			}
=======
>>>>>>> 09eb9119
			in.IPs = addrs
		}
	}

	if len(region) > 0 {
		in.Image = in.Image + "." + region
	}
	out = in
	return
}

func overrideFromEnv(in *servers.Service, env map[string]string) (out *servers.Service) {
	var region string
	for k, v := range env {
		if k == "DNSDOCK_IGNORE" || k == "SERVICE_IGNORE" {
			return nil
		}

		if k == "DNSDOCK_ALIAS" {
			in.Aliases = strings.Split(v, ",")
		}

		if k == "DNSDOCK_NAME" {
			in.Name = v
		}

		if k == "SERVICE_TAGS" {
			if len(v) == 0 {
				in.Name = ""
			} else {
				in.Name = strings.Split(v, ",")[0]
			}
		}

		if k == "DNSDOCK_IMAGE" || k == "SERVICE_NAME" {
			in.Image = v
		}

		if k == "DNSDOCK_TTL" {
			if ttl, err := strconv.Atoi(v); err == nil {
				in.TTL = ttl
			}
		}

		if k == "SERVICE_REGION" {
			region = v
		}

		if k == "DNSDOCK_IPADDRESS" {
			ipAddr := net.ParseIP(v)
			if ipAddr != nil {
				in.IPs = in.IPs[:0]
				in.IPs = append(in.IPs, ipAddr)
			}
		}

		if k == "DNSDOCK_PREFIX" {
			addrs := make([]net.IP, 0)
			for _, value := range in.IPs {
				if strings.HasPrefix(value.String(), v) {
					addrs = append(addrs, value)
				}
			}
<<<<<<< HEAD
			if len(addrs) == 0 {
				logger.Warningf("The prefix '%s' didn't match any IP address of  service '%s', the service will be ignored", v, in.Name)
			}
=======
>>>>>>> 09eb9119
			in.IPs = addrs
		}
	}

	if len(region) > 0 {
		in.Image = in.Image + "." + region
	}
	out = in
	return
}<|MERGE_RESOLUTION|>--- conflicted
+++ resolved
@@ -1,4 +1,4 @@
-/* docker.go
+twitch/* docker.go
  *
  * Copyright (C) 2016 Alexandre ACEBEDO
  *
@@ -11,8 +11,6 @@
 import (
 	"crypto/tls"
 	"errors"
-<<<<<<< HEAD
-=======
 	"github.com/aacebedo/dnsdock/src/servers"
 	"github.com/aacebedo/dnsdock/src/utils"
 	"github.com/docker/engine-api/client"
@@ -20,23 +18,10 @@
 	eventtypes "github.com/docker/engine-api/types/events"
 	"github.com/vdemeester/docker-events"
 	"golang.org/x/net/context"
->>>>>>> 09eb9119
 	"net"
 	"regexp"
 	"strconv"
 	"strings"
-<<<<<<< HEAD
-
-	"github.com/docker/engine-api/client"
-	"github.com/docker/engine-api/types"
-	eventtypes "github.com/docker/engine-api/types/events"
-	"github.com/vdemeester/docker-events"
-	"golang.org/x/net/context"
-
-	"github.com/aacebedo/dnsdock/src/servers"
-	"github.com/aacebedo/dnsdock/src/utils"
-=======
->>>>>>> 09eb9119
 )
 
 // DockerManager is the entrypoint to the docker daemon
@@ -75,15 +60,11 @@
 
 	stopHandler := func(m eventtypes.Message) {
 		logger.Debugf("Stopped container '%s'", m.ID)
-<<<<<<< HEAD
-		d.list.RemoveService(m.ID)
-=======
 		if !d.config.All {
 			d.list.RemoveService(m.ID)
 		} else {
 			logger.Debugf("Stopped container '%s' not removed as --all argument is true", m.ID)
 		}
->>>>>>> 09eb9119
 	}
 
 	renameHandler := func(m eventtypes.Message) {
@@ -272,12 +253,9 @@
 					addrs = append(addrs, value)
 				}
 			}
-<<<<<<< HEAD
 			if len(addrs) == 0 {
 				logger.Warningf("The prefix '%s' didn't match any IP addresses of service '%s', the service will be ignored", v, in.Name)
 			}
-=======
->>>>>>> 09eb9119
 			in.IPs = addrs
 		}
 	}
@@ -341,12 +319,9 @@
 					addrs = append(addrs, value)
 				}
 			}
-<<<<<<< HEAD
 			if len(addrs) == 0 {
 				logger.Warningf("The prefix '%s' didn't match any IP address of  service '%s', the service will be ignored", v, in.Name)
 			}
-=======
->>>>>>> 09eb9119
 			in.IPs = addrs
 		}
 	}
